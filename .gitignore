# IDEs
.vscode/*
!.vscode/settings.json
!.vscode/extensions.json
.idea/

# OS
.DS_Store
Thumbs.db
<<<<<<< HEAD
node_modules
=======

# Env
.env

# Local certificates for development (mkcert)
certs/

# Node
node_modules/
>>>>>>> 57df4d7e
<|MERGE_RESOLUTION|>--- conflicted
+++ resolved
@@ -7,9 +7,7 @@
 # OS
 .DS_Store
 Thumbs.db
-<<<<<<< HEAD
 node_modules
-=======
 
 # Env
 .env
@@ -17,6 +15,4 @@
 # Local certificates for development (mkcert)
 certs/
 
-# Node
-node_modules/
->>>>>>> 57df4d7e
+# Node